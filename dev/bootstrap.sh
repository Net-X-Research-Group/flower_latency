#!/bin/bash
set -e
cd "$(cd "$(dirname "${BASH_SOURCE[0]}")" >/dev/null 2>&1 && pwd)"/../

# Setup environment variables for development
./dev/setup-envs.sh

# Remove caches
./dev/rm-caches.sh

# Upgrade/install spcific versions of `pip`, `setuptools`, and `poetry`
<<<<<<< HEAD
python -m pip install -U pip==24.1.1
python -m pip install -U setuptools==69.5.1
python -m pip install -U poetry==1.8.3
=======
python -m pip install -U pip==24.1.2
python -m pip install -U setuptools==70.3.0
python -m pip install -U poetry==1.7.1
>>>>>>> 541064b7

# Use `poetry` to install project dependencies
python -m poetry install --all-extras<|MERGE_RESOLUTION|>--- conflicted
+++ resolved
@@ -9,15 +9,9 @@
 ./dev/rm-caches.sh
 
 # Upgrade/install spcific versions of `pip`, `setuptools`, and `poetry`
-<<<<<<< HEAD
-python -m pip install -U pip==24.1.1
-python -m pip install -U setuptools==69.5.1
-python -m pip install -U poetry==1.8.3
-=======
 python -m pip install -U pip==24.1.2
 python -m pip install -U setuptools==70.3.0
-python -m pip install -U poetry==1.7.1
->>>>>>> 541064b7
+python -m pip install -U poetry==1.8.3
 
 # Use `poetry` to install project dependencies
 python -m poetry install --all-extras