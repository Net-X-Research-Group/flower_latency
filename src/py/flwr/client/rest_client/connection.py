--- conflicted
+++ resolved
@@ -46,10 +46,7 @@
     user_config_from_proto,
 )
 from flwr.common.typing import Fab, Run
-<<<<<<< HEAD
-=======
 from flwr.proto.fab_pb2 import GetFabRequest, GetFabResponse  # pylint: disable=E0611
->>>>>>> 8a5427fe
 from flwr.proto.fleet_pb2 import (  # pylint: disable=E0611
     CreateNodeRequest,
     CreateNodeResponse,
@@ -374,10 +371,6 @@
         )
 
     def get_fab(fab_hash: str) -> Fab:
-<<<<<<< HEAD
-        # Call FleetAPI
-        raise NotImplementedError
-=======
         # Construct the request
         req = GetFabRequest(hash_str=fab_hash)
 
@@ -390,7 +383,6 @@
             res.fab.hash_str,
             res.fab.content,
         )
->>>>>>> 8a5427fe
 
     try:
         # Yield methods
