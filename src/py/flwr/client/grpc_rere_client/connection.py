--- conflicted
+++ resolved
@@ -21,13 +21,9 @@
 from copy import copy
 from logging import DEBUG, ERROR
 from pathlib import Path
-<<<<<<< HEAD
-from typing import Callable, Dict, Iterator, Optional, Sequence, Tuple, Union, cast
+from typing import Callable, Iterator, Optional, Sequence, Tuple, Union, cast
 
 import grpc
-=======
-from typing import Callable, Iterator, Optional, Tuple, Union, cast
->>>>>>> f78ef0a5
 
 from flwr.client.heartbeat import start_ping_loop
 from flwr.client.message_handler.message_handler import validate_out_message
