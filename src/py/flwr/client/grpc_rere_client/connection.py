--- conflicted
+++ resolved
@@ -46,10 +46,7 @@
     user_config_from_proto,
 )
 from flwr.common.typing import Fab, Run
-<<<<<<< HEAD
-=======
 from flwr.proto.fab_pb2 import GetFabRequest, GetFabResponse  # pylint: disable=E0611
->>>>>>> 8a5427fe
 from flwr.proto.fleet_pb2 import (  # pylint: disable=E0611
     CreateNodeRequest,
     DeleteNodeRequest,
@@ -296,9 +293,6 @@
 
     def get_fab(fab_hash: str) -> Fab:
         # Call FleetAPI
-<<<<<<< HEAD
-        raise NotImplementedError
-=======
         get_fab_request = GetFabRequest(hash_str=fab_hash)
         get_fab_response: GetFabResponse = retry_invoker.invoke(
             stub.GetFab,
@@ -306,7 +300,6 @@
         )
 
         return Fab(get_fab_response.fab.hash_str, get_fab_response.fab.content)
->>>>>>> 8a5427fe
 
     try:
         # Yield methods
