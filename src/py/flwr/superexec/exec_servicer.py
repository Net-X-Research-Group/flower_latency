--- conflicted
+++ resolved
@@ -16,12 +16,9 @@
 
 
 from logging import INFO
-<<<<<<< HEAD
 from subprocess import Popen
 from typing import Dict
-=======
 from typing import Dict, Generator, Any
->>>>>>> ccb05412
 
 import grpc
 
