--- conflicted
+++ resolved
@@ -236,20 +236,12 @@
 
         # Depending on the framework, generate task.py file
         frameworks_with_tasks = [
-<<<<<<< HEAD
-            MlFramework.PYTORCH.value.lower(),
-            MlFramework.JAX.value.lower(),
-            MlFramework.HUGGINGFACE.value.lower(),
-            MlFramework.MLX.value.lower(),
-            MlFramework.TENSORFLOW.value.lower(),
-            MlFramework.XGBOOST.value.lower(),
-=======
             MlFramework.PYTORCH.value,
             MlFramework.JAX.value,
             MlFramework.HUGGINGFACE.value,
             MlFramework.MLX.value,
             MlFramework.TENSORFLOW.value,
->>>>>>> 983217f6
+            MlFramework.XGBOOST.value,
         ]
         if framework_str in frameworks_with_tasks:
             files[f"{import_name}/task.py"] = {
