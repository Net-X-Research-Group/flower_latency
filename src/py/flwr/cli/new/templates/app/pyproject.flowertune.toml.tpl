--- conflicted
+++ resolved
@@ -8,11 +8,7 @@
 description = ""
 license = "Apache-2.0"
 dependencies = [
-<<<<<<< HEAD
-    "flwr[simulation]>=1.11.0",
-=======
     "flwr[simulation]>=1.11.1",
->>>>>>> d94b22df
     "flwr-datasets>=0.3.0",
     "trl==0.8.1",
     "bitsandbytes==0.43.0",
