# Copyright 2024 Flower Labs GmbH. All Rights Reserved.
#
# Licensed under the Apache License, Version 2.0 (the "License");
# you may not use this file except in compliance with the License.
# You may obtain a copy of the License at
#
#     http://www.apache.org/licenses/LICENSE-2.0
#
# Unless required by applicable law or agreed to in writing, software
# distributed under the License is distributed on an "AS IS" BASIS,
# WITHOUT WARRANTIES OR CONDITIONS OF ANY KIND, either express or implied.
# See the License for the specific language governing permissions and
# limitations under the License.
# ==============================================================================
"""SQLite based implemenation of server state."""


import json
import re
import sqlite3
import time
from logging import DEBUG, ERROR
from typing import Any, Dict, List, Optional, Sequence, Set, Tuple, Union, cast
from uuid import UUID, uuid4

from flwr.common import log, now
from flwr.common.constant import NODE_ID_NUM_BYTES, RUN_ID_NUM_BYTES
from flwr.common.typing import Run, UserConfig
from flwr.proto.node_pb2 import Node  # pylint: disable=E0611
from flwr.proto.recordset_pb2 import RecordSet  # pylint: disable=E0611
from flwr.proto.task_pb2 import Task, TaskIns, TaskRes  # pylint: disable=E0611
from flwr.server.utils.validator import validate_task_ins_or_res

from .state import State
from .utils import generate_rand_int_from_bytes, make_node_unavailable_taskres

SQL_CREATE_TABLE_NODE = """
CREATE TABLE IF NOT EXISTS node(
    node_id         INTEGER UNIQUE,
    online_until    REAL,
    ping_interval   REAL,
    public_key      BLOB
);
"""

SQL_CREATE_TABLE_CREDENTIAL = """
CREATE TABLE IF NOT EXISTS credential(
    private_key BLOB PRIMARY KEY,
    public_key BLOB
);
"""

SQL_CREATE_TABLE_PUBLIC_KEY = """
CREATE TABLE IF NOT EXISTS public_key(
    public_key BLOB UNIQUE
);
"""

SQL_CREATE_INDEX_ONLINE_UNTIL = """
CREATE INDEX IF NOT EXISTS idx_online_until ON node (online_until);
"""

SQL_CREATE_TABLE_RUN = """
CREATE TABLE IF NOT EXISTS run(
    run_id                INTEGER UNIQUE,
    fab_id                TEXT,
    fab_version           TEXT,
    fab_hash              TEXT,
    override_config       TEXT
);
"""

SQL_CREATE_TABLE_TASK_INS = """
CREATE TABLE IF NOT EXISTS task_ins(
    task_id                 TEXT UNIQUE,
    group_id                TEXT,
    run_id                  INTEGER,
    producer_anonymous      BOOLEAN,
    producer_node_id        INTEGER,
    consumer_anonymous      BOOLEAN,
    consumer_node_id        INTEGER,
    created_at              REAL,
    delivered_at            TEXT,
    pushed_at               REAL,
    ttl                     REAL,
    ancestry                TEXT,
    task_type               TEXT,
    recordset               BLOB,
    FOREIGN KEY(run_id) REFERENCES run(run_id)
);
"""

SQL_CREATE_TABLE_TASK_RES = """
CREATE TABLE IF NOT EXISTS task_res(
    task_id                 TEXT UNIQUE,
    group_id                TEXT,
    run_id                  INTEGER,
    producer_anonymous      BOOLEAN,
    producer_node_id        INTEGER,
    consumer_anonymous      BOOLEAN,
    consumer_node_id        INTEGER,
    created_at              REAL,
    delivered_at            TEXT,
    pushed_at               REAL,
    ttl                     REAL,
    ancestry                TEXT,
    task_type               TEXT,
    recordset               BLOB,
    FOREIGN KEY(run_id) REFERENCES run(run_id)
);
"""

DictOrTuple = Union[Tuple[Any, ...], Dict[str, Any]]


class SqliteState(State):  # pylint: disable=R0904
    """SQLite-based state implementation."""

    def __init__(
        self,
        database_path: str,
    ) -> None:
        """Initialize an SqliteState.

        Parameters
        ----------
        database : (path-like object)
            The path to the database file to be opened. Pass ":memory:" to open
            a connection to a database that is in RAM, instead of on disk.
        """
        self.database_path = database_path
        self.conn: Optional[sqlite3.Connection] = None

    def initialize(self, log_queries: bool = False) -> List[Tuple[str]]:
        """Create tables if they don't exist yet.

        Parameters
        ----------
        log_queries : bool
            Log each query which is executed.
        """
        self.conn = sqlite3.connect(self.database_path)
        self.conn.execute("PRAGMA foreign_keys = ON;")
        self.conn.row_factory = dict_factory
        if log_queries:
            self.conn.set_trace_callback(lambda query: log(DEBUG, query))
        cur = self.conn.cursor()

        # Create each table if not exists queries
        cur.execute(SQL_CREATE_TABLE_RUN)
        cur.execute(SQL_CREATE_TABLE_TASK_INS)
        cur.execute(SQL_CREATE_TABLE_TASK_RES)
        cur.execute(SQL_CREATE_TABLE_NODE)
        cur.execute(SQL_CREATE_TABLE_CREDENTIAL)
        cur.execute(SQL_CREATE_TABLE_PUBLIC_KEY)
        cur.execute(SQL_CREATE_INDEX_ONLINE_UNTIL)
        res = cur.execute("SELECT name FROM sqlite_schema;")

        return res.fetchall()

    def query(
        self,
        query: str,
        data: Optional[Union[Sequence[DictOrTuple], DictOrTuple]] = None,
    ) -> List[Dict[str, Any]]:
        """Execute a SQL query."""
        if self.conn is None:
            raise AttributeError("State is not initialized.")

        if data is None:
            data = []

        # Clean up whitespace to make the logs nicer
        query = re.sub(r"\s+", " ", query)

        try:
            with self.conn:
                if (
                    len(data) > 0
                    and isinstance(data, (tuple, list))
                    and isinstance(data[0], (tuple, dict))
                ):
                    rows = self.conn.executemany(query, data)
                else:
                    rows = self.conn.execute(query, data)

                # Extract results before committing to support
                #   INSERT/UPDATE ... RETURNING
                # style queries
                result = rows.fetchall()
        except KeyError as exc:
            log(ERROR, {"query": query, "data": data, "exception": exc})

        return result

    def store_task_ins(self, task_ins: TaskIns) -> Optional[UUID]:
        """Store one TaskIns.

        Usually, the Driver API calls this to schedule instructions.

        Stores the value of the task_ins in the state and, if successful, returns the
        task_id (UUID) of the task_ins. If, for any reason, storing the task_ins fails,
        `None` is returned.

        Constraints
        -----------
        If `task_ins.task.consumer.anonymous` is `True`, then
        `task_ins.task.consumer.node_id` MUST NOT be set (equal 0).

        If `task_ins.task.consumer.anonymous` is `False`, then
        `task_ins.task.consumer.node_id` MUST be set (not 0)
        """
        # Validate task
        errors = validate_task_ins_or_res(task_ins)
        if any(errors):
            log(ERROR, errors)
            return None

        # Create task_id
        task_id = uuid4()

        # Store TaskIns
        task_ins.task_id = str(task_id)
        data = (task_ins_to_dict(task_ins),)
        columns = ", ".join([f":{key}" for key in data[0]])
        query = f"INSERT INTO task_ins VALUES({columns});"

        # Only invalid run_id can trigger IntegrityError.
        # This may need to be changed in the future version with more integrity checks.
        try:
            self.query(query, data)
        except sqlite3.IntegrityError:
            log(ERROR, "`run` is invalid")
            return None

        return task_id

    def get_task_ins(
        self, node_id: Optional[int], limit: Optional[int]
    ) -> List[TaskIns]:
        """Get undelivered TaskIns for one node (either anonymous or with ID).

        Usually, the Fleet API calls this for Nodes planning to work on one or more
        TaskIns.

        Constraints
        -----------
        If `node_id` is not `None`, retrieve all TaskIns where

            1. the `task_ins.task.consumer.node_id` equals `node_id` AND
            2. the `task_ins.task.consumer.anonymous` equals `False` AND
            3. the `task_ins.task.delivered_at` equals `""`.

        If `node_id` is `None`, retrieve all TaskIns where the
        `task_ins.task.consumer.node_id` equals `0` and
        `task_ins.task.consumer.anonymous` is set to `True`.

        `delivered_at` MUST BE set (i.e., not `""`) otherwise the TaskIns MUST not be in
        the result.

        If `limit` is not `None`, return, at most, `limit` number of `task_ins`. If
        `limit` is set, it has to be greater than zero.
        """
        if limit is not None and limit < 1:
            raise AssertionError("`limit` must be >= 1")

        if node_id == 0:
            msg = (
                "`node_id` must be >= 1"
                "\n\n For requesting anonymous tasks use `node_id` equal `None`"
            )
            raise AssertionError(msg)

        data: Dict[str, Union[str, int]] = {}

        if node_id is None:
            # Retrieve all anonymous Tasks
            query = """
                SELECT task_id
                FROM task_ins
                WHERE consumer_anonymous == 1
                AND   consumer_node_id == 0
                AND   delivered_at = ""
            """
        else:
            # Retrieve all TaskIns for node_id
            query = """
                SELECT task_id
                FROM task_ins
                WHERE consumer_anonymous == 0
                AND   consumer_node_id == :node_id
                AND   delivered_at = ""
            """
            data["node_id"] = node_id

        if limit is not None:
            query += " LIMIT :limit"
            data["limit"] = limit

        query += ";"

        rows = self.query(query, data)

        if rows:
            # Prepare query
            task_ids = [row["task_id"] for row in rows]
            placeholders: str = ",".join([f":id_{i}" for i in range(len(task_ids))])
            query = f"""
                UPDATE task_ins
                SET delivered_at = :delivered_at
                WHERE task_id IN ({placeholders})
                RETURNING *;
            """

            # Prepare data for query
            delivered_at = now().isoformat()
            data = {"delivered_at": delivered_at}
            for index, task_id in enumerate(task_ids):
                data[f"id_{index}"] = str(task_id)

            # Run query
            rows = self.query(query, data)

        result = [dict_to_task_ins(row) for row in rows]

        return result

    def store_task_res(self, task_res: TaskRes) -> Optional[UUID]:
        """Store one TaskRes.

        Usually, the Fleet API calls this when Nodes return their results.

        Stores the TaskRes and, if successful, returns the `task_id` (UUID) of
        the `task_res`. If storing the `task_res` fails, `None` is returned.

        Constraints
        -----------
        If `task_res.task.consumer.anonymous` is `True`, then
        `task_res.task.consumer.node_id` MUST NOT be set (equal 0).

        If `task_res.task.consumer.anonymous` is `False`, then
        `task_res.task.consumer.node_id` MUST be set (not 0)
        """
        # Validate task
        errors = validate_task_ins_or_res(task_res)
        if any(errors):
            log(ERROR, errors)
            return None

        # Create task_id
        task_id = uuid4()

        # Store TaskIns
        task_res.task_id = str(task_id)
        data = (task_res_to_dict(task_res),)
        columns = ", ".join([f":{key}" for key in data[0]])
        query = f"INSERT INTO task_res VALUES({columns});"

        # Only invalid run_id can trigger IntegrityError.
        # This may need to be changed in the future version with more integrity checks.
        try:
            self.query(query, data)
        except sqlite3.IntegrityError:
            log(ERROR, "`run` is invalid")
            return None

        return task_id

    # pylint: disable-next=R0914
    def get_task_res(self, task_ids: Set[UUID], limit: Optional[int]) -> List[TaskRes]:
        """Get TaskRes for task_ids.

        Usually, the Driver API calls this method to get results for instructions it has
        previously scheduled.

        Retrieves all TaskRes for the given `task_ids` and returns and empty list if
        none could be found.

        Constraints
        -----------
        If `limit` is not `None`, return, at most, `limit` number of TaskRes. The limit
        will only take effect if enough task_ids are in the set AND are currently
        available. If `limit` is set, it has to be greater than zero.
        """
        if limit is not None and limit < 1:
            raise AssertionError("`limit` must be >= 1")

        # Retrieve all anonymous Tasks
        if len(task_ids) == 0:
            return []

        placeholders = ",".join([f":id_{i}" for i in range(len(task_ids))])
        query = f"""
            SELECT *
            FROM task_res
            WHERE ancestry IN ({placeholders})
            AND delivered_at = ""
        """

        data: Dict[str, Union[str, float, int]] = {}

        if limit is not None:
            query += " LIMIT :limit"
            data["limit"] = limit

        query += ";"

        for index, task_id in enumerate(task_ids):
            data[f"id_{index}"] = str(task_id)

        rows = self.query(query, data)

        if rows:
            # Prepare query
            found_task_ids = [row["task_id"] for row in rows]
            placeholders = ",".join([f":id_{i}" for i in range(len(found_task_ids))])
            query = f"""
                UPDATE task_res
                SET delivered_at = :delivered_at
                WHERE task_id IN ({placeholders})
                RETURNING *;
            """

            # Prepare data for query
            delivered_at = now().isoformat()
            data = {"delivered_at": delivered_at}
            for index, task_id in enumerate(found_task_ids):
                data[f"id_{index}"] = str(task_id)

            # Run query
            rows = self.query(query, data)

        result = [dict_to_task_res(row) for row in rows]

        # 1. Query: Fetch consumer_node_id of remaining task_ids
        # Assume the ancestry field only contains one element
        data.clear()
        replied_task_ids: Set[UUID] = {UUID(str(row["ancestry"])) for row in rows}
        remaining_task_ids = task_ids - replied_task_ids
        placeholders = ",".join([f":id_{i}" for i in range(len(remaining_task_ids))])
        query = f"""
            SELECT consumer_node_id
            FROM task_ins
            WHERE task_id IN ({placeholders});
        """
        for index, task_id in enumerate(remaining_task_ids):
            data[f"id_{index}"] = str(task_id)
        node_ids = [int(row["consumer_node_id"]) for row in self.query(query, data)]

        # 2. Query: Select offline nodes
        placeholders = ",".join([f":id_{i}" for i in range(len(node_ids))])
        query = f"""
            SELECT node_id
            FROM node
            WHERE node_id IN ({placeholders})
            AND online_until < :time;
        """
        data = {f"id_{i}": str(node_id) for i, node_id in enumerate(node_ids)}
        data["time"] = time.time()
        offline_node_ids = [int(row["node_id"]) for row in self.query(query, data)]

        # 3. Query: Select TaskIns for offline nodes
        placeholders = ",".join([f":id_{i}" for i in range(len(offline_node_ids))])
        query = f"""
            SELECT *
            FROM task_ins
            WHERE consumer_node_id IN ({placeholders});
        """
        data = {f"id_{i}": str(node_id) for i, node_id in enumerate(offline_node_ids)}
        task_ins_rows = self.query(query, data)

        # Make TaskRes containing node unavailabe error
        for row in task_ins_rows:
            if limit and len(result) == limit:
                break
            task_ins = dict_to_task_ins(row)
            err_taskres = make_node_unavailable_taskres(
                ref_taskins=task_ins,
            )
            result.append(err_taskres)

        return result

    def num_task_ins(self) -> int:
        """Calculate the number of task_ins in store.

        This includes delivered but not yet deleted task_ins.
        """
        query = "SELECT count(*) AS num FROM task_ins;"
        rows = self.query(query)
        result = rows[0]
        num = cast(int, result["num"])
        return num

    def num_task_res(self) -> int:
        """Calculate the number of task_res in store.

        This includes delivered but not yet deleted task_res.
        """
        query = "SELECT count(*) AS num FROM task_res;"
        rows = self.query(query)
        result: Dict[str, int] = rows[0]
        return result["num"]

    def delete_tasks(self, task_ids: Set[UUID]) -> None:
        """Delete all delivered TaskIns/TaskRes pairs."""
        ids = list(task_ids)
        if len(ids) == 0:
            return None

        placeholders = ",".join([f":id_{index}" for index in range(len(task_ids))])
        data = {f"id_{index}": str(task_id) for index, task_id in enumerate(task_ids)}

        # 1. Query: Delete task_ins which have a delivered task_res
        query_1 = f"""
            DELETE FROM task_ins
            WHERE delivered_at != ''
            AND task_id IN (
                SELECT ancestry
                FROM task_res
                WHERE ancestry IN ({placeholders})
                AND delivered_at != ''
            );
        """

        # 2. Query: Delete delivered task_res to be run after 1. Query
        query_2 = f"""
            DELETE FROM task_res
            WHERE ancestry IN ({placeholders})
            AND delivered_at != '';
        """

        if self.conn is None:
            raise AttributeError("State not intitialized")

        with self.conn:
            self.conn.execute(query_1, data)
            self.conn.execute(query_2, data)

        return None

    def create_node(
        self, ping_interval: float, public_key: Optional[bytes] = None
    ) -> int:
        """Create, store in state, and return `node_id`."""
        # Sample a random int64 as node_id
        node_id = generate_rand_int_from_bytes(NODE_ID_NUM_BYTES)

        query = "SELECT node_id FROM node WHERE public_key = :public_key;"
        row = self.query(query, {"public_key": public_key})

        if len(row) > 0:
            log(ERROR, "Unexpected node registration failure.")
            return 0

        query = (
            "INSERT INTO node "
            "(node_id, online_until, ping_interval, public_key) "
            "VALUES (?, ?, ?, ?)"
        )

        try:
            self.query(
                query, (node_id, time.time() + ping_interval, ping_interval, public_key)
            )
        except sqlite3.IntegrityError:
            log(ERROR, "Unexpected node registration failure.")
            return 0
        return node_id

    def delete_node(self, node_id: int, public_key: Optional[bytes] = None) -> None:
        """Delete a node."""
        query = "DELETE FROM node WHERE node_id = ?"
        params = (node_id,)

        if public_key is not None:
            query += " AND public_key = ?"
            params += (public_key,)  # type: ignore

        if self.conn is None:
            raise AttributeError("State is not initialized.")

        try:
            with self.conn:
                rows = self.conn.execute(query, params)
                if rows.rowcount < 1:
                    raise ValueError("Public key or node_id not found")
        except KeyError as exc:
            log(ERROR, {"query": query, "data": params, "exception": exc})

    def get_nodes(self, run_id: int) -> Set[int]:
        """Retrieve all currently stored node IDs as a set.

        Constraints
        -----------
        If the provided `run_id` does not exist or has no matching nodes,
        an empty `Set` MUST be returned.
        """
        # Validate run ID
        query = "SELECT COUNT(*) FROM run WHERE run_id = ?;"
        if self.query(query, (run_id,))[0]["COUNT(*)"] == 0:
            return set()

        # Get nodes
        query = "SELECT node_id FROM node WHERE online_until > ?;"
        rows = self.query(query, (time.time(),))
        result: Set[int] = {row["node_id"] for row in rows}
        return result

    def get_node_id(self, node_public_key: bytes) -> Optional[int]:
        """Retrieve stored `node_id` filtered by `node_public_keys`."""
        query = "SELECT node_id FROM node WHERE public_key = :public_key;"
        row = self.query(query, {"public_key": node_public_key})
        if len(row) > 0:
            node_id: int = row[0]["node_id"]
            return node_id
        return None

    def get_node_ids(self, client_public_keys: Set[bytes]) -> Dict[bytes, int]:
        """Retrieve stored `node_ids` filtered by `client_public_keys`."""
        if not client_public_keys:
            return {}

        public_keys_list = list(client_public_keys)
        placeholders = ", ".join(
            f":public_key{i}" for i in range(len(public_keys_list))
        )
        query = (
            f"SELECT public_key, node_id FROM node WHERE public_key IN ({placeholders})"
        )
        params = {
            f"public_key{i}": public_key
            for i, public_key in enumerate(public_keys_list)
        }
        rows = self.query(query, params)

        public_keys_node_ids = {row["public_key"]: row["node_id"] for row in rows}

        return public_keys_node_ids

    def create_run(
        self,
        fab_id: Optional[str],
        fab_version: Optional[str],
        fab_hash: Optional[str],
        override_config: UserConfig,
    ) -> int:
        """Create a new run for the specified `fab_id` and `fab_version`."""
        # Sample a random int64 as run_id
        run_id = generate_rand_int_from_bytes(RUN_ID_NUM_BYTES)

        # Check conflicts
        query = "SELECT COUNT(*) FROM run WHERE run_id = ?;"
        # If run_id does not exist
        if self.query(query, (run_id,))[0]["COUNT(*)"] == 0:
            query = (
                "INSERT INTO run "
                "(run_id, fab_id, fab_version, fab_hash, override_config)"
                "VALUES (?, ?, ?, ?, ?);"
            )
            if fab_hash:
                self.query(
                    query, (run_id, "", "", fab_hash, json.dumps(override_config))
                )
            else:
                self.query(
                    query,
                    (run_id, fab_id, fab_version, "", json.dumps(override_config)),
                )
            return run_id
        log(ERROR, "Unexpected run creation failure.")
        return 0

    def store_server_private_public_key(
        self, private_key: bytes, public_key: bytes
    ) -> None:
        """Store `server_private_key` and `server_public_key` in state."""
        query = "SELECT COUNT(*) FROM credential"
        count = self.query(query)[0]["COUNT(*)"]
        if count < 1:
            query = (
                "INSERT OR REPLACE INTO credential (private_key, public_key) "
                "VALUES (:private_key, :public_key)"
            )
            self.query(query, {"private_key": private_key, "public_key": public_key})
        else:
            raise RuntimeError("Server private and public key already set")

    def get_server_private_key(self) -> Optional[bytes]:
        """Retrieve `server_private_key` in urlsafe bytes."""
        query = "SELECT private_key FROM credential"
        rows = self.query(query)
        try:
            private_key: Optional[bytes] = rows[0]["private_key"]
        except IndexError:
            private_key = None
        return private_key

    def get_server_public_key(self) -> Optional[bytes]:
        """Retrieve `server_public_key` in urlsafe bytes."""
        query = "SELECT public_key FROM credential"
        rows = self.query(query)
        try:
            public_key: Optional[bytes] = rows[0]["public_key"]
        except IndexError:
            public_key = None
        return public_key

    def store_node_public_keys(self, public_keys: Set[bytes]) -> None:
        """Store a set of `node_public_keys` in state."""
        query = "INSERT INTO public_key (public_key) VALUES (?)"
        data = [(key,) for key in public_keys]
        self.query(query, data)

    def store_node_public_key(self, public_key: bytes) -> None:
        """Store a `node_public_key` in state."""
        query = "INSERT INTO public_key (public_key) VALUES (:public_key)"
        self.query(query, {"public_key": public_key})

<<<<<<< HEAD
    def remove_client_public_keys(self, public_keys: Set[bytes]) -> None:
        """Remove a set of `client_public_keys` in state."""
        if not public_keys:
            return

        public_keys_list = list(public_keys)
        placeholders = ", ".join(
            f":public_key{i}" for i in range(len(public_keys_list))
        )
        query = f"DELETE FROM public_key WHERE public_key IN ({placeholders})"
        params = {
            f"public_key{i}": public_key
            for i, public_key in enumerate(public_keys_list)
        }
        self.query(query, params)

    def get_client_public_keys(self) -> Set[bytes]:
        """Retrieve all currently stored `client_public_keys` as a set."""
=======
    def get_node_public_keys(self) -> Set[bytes]:
        """Retrieve all currently stored `node_public_keys` as a set."""
>>>>>>> 2612332f
        query = "SELECT public_key FROM public_key"
        rows = self.query(query)
        result: Set[bytes] = {row["public_key"] for row in rows}
        return result

    def get_run(self, run_id: int) -> Optional[Run]:
        """Retrieve information about the run with the specified `run_id`."""
        query = "SELECT * FROM run WHERE run_id = ?;"
        try:
            row = self.query(query, (run_id,))[0]
            return Run(
                run_id=run_id,
                fab_id=row["fab_id"],
                fab_version=row["fab_version"],
                fab_hash=row["fab_hash"],
                override_config=json.loads(row["override_config"]),
            )
        except sqlite3.IntegrityError:
            log(ERROR, "`run_id` does not exist.")
            return None

    def acknowledge_ping(self, node_id: int, ping_interval: float) -> bool:
        """Acknowledge a ping received from a node, serving as a heartbeat."""
        # Update `online_until` and `ping_interval` for the given `node_id`
        query = "UPDATE node SET online_until = ?, ping_interval = ? WHERE node_id = ?;"
        try:
            self.query(query, (time.time() + ping_interval, ping_interval, node_id))
            return True
        except sqlite3.IntegrityError:
            log(ERROR, "`node_id` does not exist.")
            return False


def dict_factory(
    cursor: sqlite3.Cursor,
    row: sqlite3.Row,
) -> Dict[str, Any]:
    """Turn SQLite results into dicts.

    Less efficent for retrival of large amounts of data but easier to use.
    """
    fields = [column[0] for column in cursor.description]
    return dict(zip(fields, row))


def task_ins_to_dict(task_msg: TaskIns) -> Dict[str, Any]:
    """Transform TaskIns to dict."""
    result = {
        "task_id": task_msg.task_id,
        "group_id": task_msg.group_id,
        "run_id": task_msg.run_id,
        "producer_anonymous": task_msg.task.producer.anonymous,
        "producer_node_id": task_msg.task.producer.node_id,
        "consumer_anonymous": task_msg.task.consumer.anonymous,
        "consumer_node_id": task_msg.task.consumer.node_id,
        "created_at": task_msg.task.created_at,
        "delivered_at": task_msg.task.delivered_at,
        "pushed_at": task_msg.task.pushed_at,
        "ttl": task_msg.task.ttl,
        "ancestry": ",".join(task_msg.task.ancestry),
        "task_type": task_msg.task.task_type,
        "recordset": task_msg.task.recordset.SerializeToString(),
    }
    return result


def task_res_to_dict(task_msg: TaskRes) -> Dict[str, Any]:
    """Transform TaskRes to dict."""
    result = {
        "task_id": task_msg.task_id,
        "group_id": task_msg.group_id,
        "run_id": task_msg.run_id,
        "producer_anonymous": task_msg.task.producer.anonymous,
        "producer_node_id": task_msg.task.producer.node_id,
        "consumer_anonymous": task_msg.task.consumer.anonymous,
        "consumer_node_id": task_msg.task.consumer.node_id,
        "created_at": task_msg.task.created_at,
        "delivered_at": task_msg.task.delivered_at,
        "pushed_at": task_msg.task.pushed_at,
        "ttl": task_msg.task.ttl,
        "ancestry": ",".join(task_msg.task.ancestry),
        "task_type": task_msg.task.task_type,
        "recordset": task_msg.task.recordset.SerializeToString(),
    }
    return result


def dict_to_task_ins(task_dict: Dict[str, Any]) -> TaskIns:
    """Turn task_dict into protobuf message."""
    recordset = RecordSet()
    recordset.ParseFromString(task_dict["recordset"])

    result = TaskIns(
        task_id=task_dict["task_id"],
        group_id=task_dict["group_id"],
        run_id=task_dict["run_id"],
        task=Task(
            producer=Node(
                node_id=task_dict["producer_node_id"],
                anonymous=task_dict["producer_anonymous"],
            ),
            consumer=Node(
                node_id=task_dict["consumer_node_id"],
                anonymous=task_dict["consumer_anonymous"],
            ),
            created_at=task_dict["created_at"],
            delivered_at=task_dict["delivered_at"],
            pushed_at=task_dict["pushed_at"],
            ttl=task_dict["ttl"],
            ancestry=task_dict["ancestry"].split(","),
            task_type=task_dict["task_type"],
            recordset=recordset,
        ),
    )
    return result


def dict_to_task_res(task_dict: Dict[str, Any]) -> TaskRes:
    """Turn task_dict into protobuf message."""
    recordset = RecordSet()
    recordset.ParseFromString(task_dict["recordset"])

    result = TaskRes(
        task_id=task_dict["task_id"],
        group_id=task_dict["group_id"],
        run_id=task_dict["run_id"],
        task=Task(
            producer=Node(
                node_id=task_dict["producer_node_id"],
                anonymous=task_dict["producer_anonymous"],
            ),
            consumer=Node(
                node_id=task_dict["consumer_node_id"],
                anonymous=task_dict["consumer_anonymous"],
            ),
            created_at=task_dict["created_at"],
            delivered_at=task_dict["delivered_at"],
            pushed_at=task_dict["pushed_at"],
            ttl=task_dict["ttl"],
            ancestry=task_dict["ancestry"].split(","),
            task_type=task_dict["task_type"],
            recordset=recordset,
        ),
    )
    return result<|MERGE_RESOLUTION|>--- conflicted
+++ resolved
@@ -717,9 +717,8 @@
         query = "INSERT INTO public_key (public_key) VALUES (:public_key)"
         self.query(query, {"public_key": public_key})
 
-<<<<<<< HEAD
-    def remove_client_public_keys(self, public_keys: Set[bytes]) -> None:
-        """Remove a set of `client_public_keys` in state."""
+    def remove_node_public_keys(self, public_keys: Set[bytes]) -> None:
+        """Remove a set of `node_public_keys` in state."""
         if not public_keys:
             return
 
@@ -734,12 +733,8 @@
         }
         self.query(query, params)
 
-    def get_client_public_keys(self) -> Set[bytes]:
-        """Retrieve all currently stored `client_public_keys` as a set."""
-=======
     def get_node_public_keys(self) -> Set[bytes]:
         """Retrieve all currently stored `node_public_keys` as a set."""
->>>>>>> 2612332f
         query = "SELECT public_key FROM public_key"
         rows = self.query(query)
         result: Set[bytes] = {row["public_key"] for row in rows}
