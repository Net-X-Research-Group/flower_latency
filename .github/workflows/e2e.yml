--- conflicted
+++ resolved
@@ -147,13 +147,8 @@
         if: ${{ matrix.directory == 'bare' }}
         run: ./../test_driver.sh bare sqlite
       - name: Run driver test with client authentication
-<<<<<<< HEAD
-        if: ${{ matrix.directory == 'pytorch' }}
-        run: ./../test_driver.sh pytorch client-auth
-=======
         if: ${{ matrix.directory == 'bare-client-auth' }}
         run: ./../test_driver.sh bare client-auth
->>>>>>> 8c158e06
 
   strategies:
     runs-on: ubuntu-22.04
